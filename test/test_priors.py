import numpy as np
import matplotlib.pyplot as plt
from scipy.stats import uniform, norm, gamma, kstest

from emcee_rapper.mcmcwrapper import MCMCWrapper


# Dummy model function
def dummy_model(params, x):
    return np.zeros_like(x)

<<<<<<< HEAD
@pytest.mark.parametrize("priortype, bounds_list, dist_fn_list", [
    ("uniform",
     [[[0, 1]], [[-1, 1]], [[2, 4]]],
     [
         lambda s: uniform.rvs(loc=0, scale=1, size=s),
         lambda s: uniform.rvs(loc=-1, scale=2, size=s),
         lambda s: uniform.rvs(loc=2, scale=2, size=s),
     ]),
    ("normal",
     [[[0, 1]], [[-2, 2]], [[2, 3]]],
     [
        lambda s: norm.rvs(loc=0, scale=1, size=s),
        lambda s: norm.rvs(loc=-2, scale=2, size=s),
        lambda s: norm.rvs(loc=2, scale=3, size=s),
     ]),
    ("gamma",
     [[[1, 1]], [[5, 1]], [[9, 0.5]]],
     [
        lambda s: gamma.rvs(a=1, scale=1, size=s),
        lambda s: gamma.rvs(a=5, scale=1, size=s),
        lambda s: gamma.rvs(a=9, scale=0.5, size=s),
     ]),
])
def test_sample_priors_distribution(priortype, bounds_list, dist_fn_list):
    """
    Test that sample_priors generates distributions matching expected priors.
    KS test for distribution similarity.
    """
    nsamples = 100000
=======

def test_sample_priors_distribution(priortype, bounds, dist_fn, dist_name):
    nsamples = 10000
>>>>>>> 8dcd275c
    data = np.zeros(10)
    x = np.zeros(10)
    parnames = ["param"]
    initial_values = [0.5]

<<<<<<< HEAD
    for bounds, dist_fn in zip(bounds_list, dist_fn_list):
        mcmc = MCMCWrapper(
            model_function=dummy_model,
            data=data,
            x=x,
            varnames=parnames,
            varvalues=initial_values,
            priorvars=bounds,
            priortype=priortype
        )

        samples = mcmc.sample_priors(nsamples)
        assert samples.shape == (nsamples, 1)

        sampled = samples[:, 0]
        expected = dist_fn(nsamples)

        # Compare mean and std
        np.testing.assert_allclose(np.mean(sampled), np.mean(expected), atol=0.1)
        np.testing.assert_allclose(np.std(sampled), np.std(expected), atol=0.1)

        # KS test
        ks_stat, ks_pvalue = ks_2samp(sampled, expected)
        assert ks_pvalue > 0.05, f"KS test failed for {priortype} with bounds {bounds}"

# test_sample_priors_distribution("gamma",
#      [[[1, 1]], [[5, 1]], [[9, 0.5]]],
#      [
#         lambda s: gamma.rvs(a=1, scale=1, size=s),
#         lambda s: gamma.rvs(a=5, scale=1, size=s),
#         lambda s: gamma.rvs(a=9, scale=0.5, size=s),
#      ])
=======
    mcmc = MCMCWrapper(
        model_function=dummy_model,
        data=data,
        x=x,
        parnames=parnames,
        initial_values=initial_values,
        prior_bounds=bounds,
        priortype=priortype
    )

    samples = mcmc.sample_priors(nsamples)
    sampled = samples[:, 0]
    expected = dist_fn(nsamples)

    # Compare means and standard deviations
    print(f"\nTesting {priortype.capitalize()} Distribution")
    print(f"Sampled mean: {np.mean(sampled):.4f}, Expected mean: {np.mean(expected):.4f}")
    print(f"Sampled std : {np.std(sampled):.4f}, Expected std : {np.std(expected):.4f}")

    # Perform KS test
    ks_stat, ks_pvalue = kstest(sampled, dist_name, args=(dist_fn.keywords.get('loc', 0), dist_fn.keywords.get('scale', 1)) if hasattr(dist_fn, 'keywords') else ())
    print(f"KS Statistic: {ks_stat:.4f}, p-value: {ks_pvalue:.4f}")


# Run tests
test_sample_priors_distribution("uniform", [[0, 1]], lambda s: uniform.rvs(loc=0, scale=1, size=s), "uniform")
test_sample_priors_distribution("normal", [[0, 1]], lambda s: norm.rvs(loc=0, scale=1, size=s), "norm")
test_sample_priors_distribution("gamma", [[2, 2]], lambda s: gamma.rvs(a=2, scale=2, size=s), "gamma")
>>>>>>> 8dcd275c
<|MERGE_RESOLUTION|>--- conflicted
+++ resolved
@@ -9,7 +9,6 @@
 def dummy_model(params, x):
     return np.zeros_like(x)
 
-<<<<<<< HEAD
 @pytest.mark.parametrize("priortype, bounds_list, dist_fn_list", [
     ("uniform",
      [[[0, 1]], [[-1, 1]], [[2, 4]]],
@@ -39,33 +38,24 @@
     KS test for distribution similarity.
     """
     nsamples = 100000
-=======
-
-def test_sample_priors_distribution(priortype, bounds, dist_fn, dist_name):
-    nsamples = 10000
->>>>>>> 8dcd275c
     data = np.zeros(10)
     x = np.zeros(10)
     parnames = ["param"]
     initial_values = [0.5]
 
-<<<<<<< HEAD
-    for bounds, dist_fn in zip(bounds_list, dist_fn_list):
-        mcmc = MCMCWrapper(
-            model_function=dummy_model,
-            data=data,
-            x=x,
-            varnames=parnames,
-            varvalues=initial_values,
-            priorvars=bounds,
-            priortype=priortype
-        )
+    mcmc = MCMCWrapper(
+        model_function=dummy_model,
+        data=data,
+        x=x,
+        parnames=parnames,
+        initial_values=initial_values,
+        prior_bounds=bounds,
+        priortype=priortype
+    )
 
-        samples = mcmc.sample_priors(nsamples)
-        assert samples.shape == (nsamples, 1)
-
-        sampled = samples[:, 0]
-        expected = dist_fn(nsamples)
+    samples = mcmc.sample_priors(nsamples)
+    sampled = samples[:, 0]
+    expected = dist_fn(nsamples)
 
         # Compare mean and std
         np.testing.assert_allclose(np.mean(sampled), np.mean(expected), atol=0.1)
@@ -81,34 +71,4 @@
 #         lambda s: gamma.rvs(a=1, scale=1, size=s),
 #         lambda s: gamma.rvs(a=5, scale=1, size=s),
 #         lambda s: gamma.rvs(a=9, scale=0.5, size=s),
-#      ])
-=======
-    mcmc = MCMCWrapper(
-        model_function=dummy_model,
-        data=data,
-        x=x,
-        parnames=parnames,
-        initial_values=initial_values,
-        prior_bounds=bounds,
-        priortype=priortype
-    )
-
-    samples = mcmc.sample_priors(nsamples)
-    sampled = samples[:, 0]
-    expected = dist_fn(nsamples)
-
-    # Compare means and standard deviations
-    print(f"\nTesting {priortype.capitalize()} Distribution")
-    print(f"Sampled mean: {np.mean(sampled):.4f}, Expected mean: {np.mean(expected):.4f}")
-    print(f"Sampled std : {np.std(sampled):.4f}, Expected std : {np.std(expected):.4f}")
-
-    # Perform KS test
-    ks_stat, ks_pvalue = kstest(sampled, dist_name, args=(dist_fn.keywords.get('loc', 0), dist_fn.keywords.get('scale', 1)) if hasattr(dist_fn, 'keywords') else ())
-    print(f"KS Statistic: {ks_stat:.4f}, p-value: {ks_pvalue:.4f}")
-
-
-# Run tests
-test_sample_priors_distribution("uniform", [[0, 1]], lambda s: uniform.rvs(loc=0, scale=1, size=s), "uniform")
-test_sample_priors_distribution("normal", [[0, 1]], lambda s: norm.rvs(loc=0, scale=1, size=s), "norm")
-test_sample_priors_distribution("gamma", [[2, 2]], lambda s: gamma.rvs(a=2, scale=2, size=s), "gamma")
->>>>>>> 8dcd275c
+#      ])